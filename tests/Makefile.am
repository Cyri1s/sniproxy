--- conflicted
+++ resolved
@@ -1,8 +1,4 @@
-<<<<<<< HEAD
-AM_CPPFLAGS = -I$(top_srcdir)/src -g -DSELF_CONTAINED
-=======
-AM_CPPFLAGS = -I$(top_srcdir)/src -g $(LIBEV_CFLAGS) $(LIBPCRE_CFLAGS) $(LIBRT_CFLAGS) $(LIBUDNS_LIBS)
->>>>>>> 8ebaa93e
+AM_CPPFLAGS = -I$(top_srcdir)/src -g $(LIBEV_CFLAGS) $(LIBPCRE_CFLAGS) $(LIBRT_CFLAGS) $(LIBUDNS_LIBS) -DSELF_CONTAINED
 
 TESTS = http_test \
         tls_test \
@@ -33,7 +29,12 @@
 
 tls_test_SOURCES = tls_test.c \
                    ../src/tls.c \
+				   ../src/table.c \
+				   ../src/backend.c \
+				   ../src/address.c \
                    ../src/logger.c
+
+tls_test_LDADD = $(LIBPCRE_LIBS)
 
 buffer_test_SOURCES = buffer_test.c \
                       ../src/buffer.c
