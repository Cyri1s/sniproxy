CC = gcc
<<<<<<< HEAD
CFLAGS = -std=c99 -Wall -Wextra -pedantic -O3 -g -I ../src -L ../src
TESTS = http.test tls.test config.test binder.test
=======
CFLAGS = -std=c99 -Wall -Wextra -pedantic -O3 -D_POSIX_C_SOURCE=200809L -g -I ../src -L ../src
TESTS = http.test tls.test binder.test
>>>>>>> daf4e753

all: ${TESTS}

%.test: %.o ../src/%.o
	$(CC) $(CFLAGS) -o $@ $^

%.o: %.c %.h
	$(CC) $(CFLAGS) -o $@ -c $<

.PHONY: clean all

clean:
	rm -f *.o ${TESTS}

test: all
	./run_tests.sh<|MERGE_RESOLUTION|>--- conflicted
+++ resolved
@@ -1,11 +1,6 @@
 CC = gcc
-<<<<<<< HEAD
-CFLAGS = -std=c99 -Wall -Wextra -pedantic -O3 -g -I ../src -L ../src
+CFLAGS = -std=c99 -Wall -Wextra -pedantic -O3 -D_POSIX_C_SOURCE=200809L -g -I ../src -L ../src
 TESTS = http.test tls.test config.test binder.test
-=======
-CFLAGS = -std=c99 -Wall -Wextra -pedantic -O3 -D_POSIX_C_SOURCE=200809L -g -I ../src -L ../src
-TESTS = http.test tls.test binder.test
->>>>>>> daf4e753
 
 all: ${TESTS}
 
