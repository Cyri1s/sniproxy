/*
 * Copyright (c) 2011 and 2012, Dustin Lundquist <dustin@null-ptr.net>
 * All rights reserved.
 *
 * Redistribution and use in source and binary forms, with or without
 * modification, are permitted provided that the following conditions are met:
 *
 * 1. Redistributions of source code must retain the above copyright notice,
 *    this list of conditions and the following disclaimer.
 * 2. Redistributions in binary form must reproduce the above copyright
 *    notice, this list of conditions and the following disclaimer in the
 *    documentation and/or other materials provided with the distribution.
 *
 * THIS SOFTWARE IS PROVIDED BY THE COPYRIGHT HOLDERS AND CONTRIBUTORS "AS IS"
 * AND ANY EXPRESS OR IMPLIED WARRANTIES, INCLUDING, BUT NOT LIMITED TO, THE
 * IMPLIED WARRANTIES OF MERCHANTABILITY AND FITNESS FOR A PARTICULAR PURPOSE
 * ARE DISCLAIMED. IN NO EVENT SHALL THE COPYRIGHT HOLDER OR CONTRIBUTORS BE
 * LIABLE FOR ANY DIRECT, INDIRECT, INCIDENTAL, SPECIAL, EXEMPLARY, OR
 * CONSEQUENTIAL DAMAGES (INCLUDING, BUT NOT LIMITED TO, PROCUREMENT OF
 * SUBSTITUTE GOODS OR SERVICES; LOSS OF USE, DATA, OR PROFITS; OR BUSINESS
 * INTERRUPTION) HOWEVER CAUSED AND ON ANY THEORY OF LIABILITY, WHETHER IN
 * CONTRACT, STRICT LIABILITY, OR TORT (INCLUDING NEGLIGENCE OR OTHERWISE)
 * ARISING IN ANY WAY OUT OF THE USE OF THIS SOFTWARE, EVEN IF ADVISED OF THE
 * POSSIBILITY OF SUCH DAMAGE.
 */
#ifndef CONNECTION_H
#define CONNECTION_H

#include <sys/queue.h>
#include <ev.h>
#include "listener.h"
#include "buffer.h"

struct Connection {
    enum State {
        NEW,            /* Before successful accept */
        ACCEPTED,       /* Newly accepted client connection */
        CONNECTED,      /* Parsed client hello and connected to server */
        SERVER_CLOSED,  /* Client closed socket */
        CLIENT_CLOSED,  /* Server closed socket */
        CLOSED          /* Both sockets closed */
    } state;

    struct {
        struct sockaddr_storage addr;
        socklen_t addr_len;
        struct ev_io rx_watcher;
        struct ev_io tx_watcher;
        struct Buffer *buffer;
    } client, server;
<<<<<<< HEAD
    struct Listener *listener;
=======
    const struct Listener *listener;
>>>>>>> 066a963f
    const char *hostname; /* Requested hostname */

    TAILQ_ENTRY(Connection) entries;
};

void init_connections();
<<<<<<< HEAD
void add_connection(struct ev_loop *, int, struct Listener *);
=======
void accept_connection(const struct Listener *);
int fd_set_connections(fd_set *, fd_set *, int);
void handle_connections(fd_set *, fd_set *);
>>>>>>> 066a963f
void free_connections();
void print_connections();

#endif<|MERGE_RESOLUTION|>--- conflicted
+++ resolved
@@ -48,24 +48,14 @@
         struct ev_io tx_watcher;
         struct Buffer *buffer;
     } client, server;
-<<<<<<< HEAD
-    struct Listener *listener;
-=======
     const struct Listener *listener;
->>>>>>> 066a963f
     const char *hostname; /* Requested hostname */
 
     TAILQ_ENTRY(Connection) entries;
 };
 
 void init_connections();
-<<<<<<< HEAD
-void add_connection(struct ev_loop *, int, struct Listener *);
-=======
-void accept_connection(const struct Listener *);
-int fd_set_connections(fd_set *, fd_set *, int);
-void handle_connections(fd_set *, fd_set *);
->>>>>>> 066a963f
+void add_connection(struct ev_loop *, int, const struct Listener *);
 void free_connections();
 void print_connections();
 
