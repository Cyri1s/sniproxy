/*
 * Copyright (c) 2011 and 2012, Dustin Lundquist <dustin@null-ptr.net>
 * All rights reserved.
 *
 * Redistribution and use in source and binary forms, with or without
 * modification, are permitted provided that the following conditions are met:
 *
 * 1. Redistributions of source code must retain the above copyright notice,
 *    this list of conditions and the following disclaimer.
 * 2. Redistributions in binary form must reproduce the above copyright
 *    notice, this list of conditions and the following disclaimer in the
 *    documentation and/or other materials provided with the distribution.
 *
 * THIS SOFTWARE IS PROVIDED BY THE COPYRIGHT HOLDERS AND CONTRIBUTORS "AS IS"
 * AND ANY EXPRESS OR IMPLIED WARRANTIES, INCLUDING, BUT NOT LIMITED TO, THE
 * IMPLIED WARRANTIES OF MERCHANTABILITY AND FITNESS FOR A PARTICULAR PURPOSE
 * ARE DISCLAIMED. IN NO EVENT SHALL THE COPYRIGHT HOLDER OR CONTRIBUTORS BE
 * LIABLE FOR ANY DIRECT, INDIRECT, INCIDENTAL, SPECIAL, EXEMPLARY, OR
 * CONSEQUENTIAL DAMAGES (INCLUDING, BUT NOT LIMITED TO, PROCUREMENT OF
 * SUBSTITUTE GOODS OR SERVICES; LOSS OF USE, DATA, OR PROFITS; OR BUSINESS
 * INTERRUPTION) HOWEVER CAUSED AND ON ANY THEORY OF LIABILITY, WHETHER IN
 * CONTRACT, STRICT LIABILITY, OR TORT (INCLUDING NEGLIGENCE OR OTHERWISE)
 * ARISING IN ANY WAY OUT OF THE USE OF THIS SOFTWARE, EVEN IF ADVISED OF THE
 * POSSIBILITY OF SUCH DAMAGE.
 */
#include <stdio.h>
#include <stdlib.h>
#include <string.h>
#include <stdlib.h>
#include <stddef.h> /* offsetof */
#include <strings.h> /* strcasecmp() */
#include <unistd.h>
#include <fcntl.h>
#include <errno.h>
#include <sys/queue.h>
#include <sys/types.h>
#include <sys/socket.h>
#include <sys/un.h>
#include <netinet/in.h>
#include <arpa/inet.h>
#include "address.h"
#include "listener.h"
#include "connection.h"
#include "logger.h"
#include "tls.h"
#include "http.h"


static void close_listener(struct ev_loop *, struct Listener *);
static void accept_cb(struct ev_loop *, struct ev_io *, int);


/*
 * Initialize each listener.
 */
void
init_listeners(struct Listener_head *listeners,
        const struct Table_head *tables) {
    struct Listener *iter;

    SLIST_FOREACH(iter, listeners, entries) {
        if (init_listener(iter, tables) < 0) {
            fprintf(stderr, "Failed to initialize listener\n");
            print_listener_config(stderr, iter);
            exit(1);
        }
    }
}

struct Listener *
new_listener() {
    struct Listener *listener;

    listener = calloc(1, sizeof(struct Listener));
    if (listener == NULL) {
        err("allor");
        return NULL;
    }

    listener->address = NULL;
    listener->fallback_address = NULL;
    listener->protocol = PROTOCOL_TLS;

    return listener;
}

int
accept_listener_arg(struct Listener *listener, char *arg) {
    if (listener->address == NULL && !is_numeric(arg)) {
        listener->address = new_address(arg);

        if (listener->address == NULL ||
                !address_is_sockaddr(listener->address)) {
            fprintf(stderr, "Invalid listener argument %s\n", arg);
            return -1;
        }
    } else if (listener->address == NULL && is_numeric(arg)) {
        listener->address = new_address("[::]");

        if (listener->address == NULL ||
                !address_is_sockaddr(listener->address)) {
            fprintf(stderr, "Unable to initialize default address\n");
            return -1;
        }

        address_set_port(listener->address, atoi(arg));
    } else if (address_port(listener->address) == 0 && is_numeric(arg)) {
        address_set_port(listener->address, atoi(arg));
    } else {
        fprintf(stderr, "Invalid listener argument %s\n", arg);
    }

    return 1;
}

int
accept_listener_table_name(struct Listener *listener, char *table_name) {
    if (listener->table_name == NULL)
        listener->table_name = strdup(table_name);
    else
        fprintf(stderr, "Duplicate table_name: %s\n", table_name);

    return 1;
}

int
accept_listener_protocol(struct Listener *listener, char *protocol) {
    if (listener->protocol == 0 && strcasecmp(protocol, "http") == 0)
        listener->protocol = PROTOCOL_HTTP;
    else
        listener->protocol = PROTOCOL_TLS;

    if (address_port(listener->address) == 0)
        address_set_port(listener->address,
            listener->protocol == PROTOCOL_TLS ? 443 : 80);

    return 1;
}

int
accept_listener_fallback_address(struct Listener *listener, char *fallback) {
    if (listener->fallback_address != NULL) {
        fprintf(stderr, "Duplicate fallback address: %s\n", fallback);
        return 0;
    }
    listener->fallback_address = new_address(fallback);
    if (listener->fallback_address == NULL) {
        fprintf(stderr, "Unable to parse fallback address: %s\n", fallback);
        return 0;
    }
    if (address_is_wildcard(listener->fallback_address)) {
        free(listener->fallback_address);
        listener->fallback_address = NULL;
        /* The wildcard functionality requires successfully parsing the
         * hostname from the client's request, if we couldn't find the
         * hostname and are using a fallback address it doesn't make
         * much sense to configure it as a wildcard. */
        fprintf(stderr, "Wildcard address prohibited as fallback address\n");
        return 0;
    }

    return 1;
}

void
add_listener(struct Listener_head *listeners, struct Listener *listener) {
    SLIST_INSERT_HEAD(listeners, listener, entries);
}

void
remove_listener(struct Listener_head *listeners, struct Listener *listener) {
    SLIST_REMOVE(listeners, listener, Listener, entries);
    close_listener(EV_DEFAULT, listener);
    free_listener(listener);
}

int
valid_listener(const struct Listener *listener) {
    if (listener->address == NULL) {
        fprintf(stderr, "No address specified\n");
        return 0;
    }

    if (!address_is_sockaddr(listener->address)) {
        fprintf(stderr, "Address not specified as IP/socket\n");
        return 0;
    }

    switch (address_sa(listener->address)->sa_family) {
        case AF_UNIX:
            break;
        case AF_INET:
            /* fall through */
        case AF_INET6:
            if (address_port(listener->address) == 0) {
                fprintf(stderr, "No port specified\n");
                return 0;
            }
            break;
        default:
            fprintf(stderr, "Invalid address family\n");
            return 0;
    }

    if (listener->protocol != PROTOCOL_TLS && listener->protocol != PROTOCOL_HTTP) {
        fprintf(stderr, "Invalid protocol\n");
        return 0;
    }

    return 1;
}

int
init_listener(struct Listener *listener, const struct Table_head *tables) {
    int sockfd;
    int on = 1;

    listener->table = table_lookup(tables, listener->table_name);
    if (listener->table == NULL) {
        fprintf(stderr, "Table \"%s\" not defined\n", listener->table_name);
        return -1;
    }
    init_table(listener->table);

    /* If no port was specified on the fallback address, inherit the address
     * from the listening address */
    if (listener->fallback_address &&
            address_port(listener->fallback_address) == 0)
        address_set_port(listener->fallback_address,
                address_port(listener->address));

    sockfd = socket(address_sa(listener->address)->sa_family, SOCK_STREAM, 0);
    if (sockfd < 0) {
        err("socket failed: %s", strerror(errno));
        return -2;
    }

    /* set SO_REUSEADDR on server socket to facilitate restart */
    setsockopt(sockfd, SOL_SOCKET, SO_REUSEADDR, &on, sizeof(on));

    if (bind(sockfd, address_sa(listener->address),
                address_sa_len(listener->address)) < 0) {
        err("bind failed: %s", strerror(errno));
        close(sockfd);
        return -3;
    }

    if (listen(sockfd, SOMAXCONN) < 0) {
        err("listen failed: %s", strerror(errno));
        close(sockfd);
        return -4;
    }

<<<<<<< HEAD

    int flags = fcntl(sockfd, F_GETFL, 0);
    fcntl(sockfd, F_SETFL, flags | O_NONBLOCK);

    ev_io_init(&listener->rx_watcher, accept_cb, sockfd, EV_READ);
    listener->rx_watcher.data = listener;
=======
    struct ev_io *listener_watcher = &listener->watcher;
    ev_io_init(listener_watcher, accept_cb, sockfd, EV_READ);
    listener->watcher.data = listener;
>>>>>>> aef42bd0
    switch (listener->protocol) {
        case PROTOCOL_TLS:
            listener->parse_packet = parse_tls_header;
            listener->close_client_socket = close_tls_socket;
            break;
        case PROTOCOL_HTTP:
            listener->parse_packet = parse_http_header;
            listener->close_client_socket = close_http_socket;
            break;
        default:
            err("invalid protocol");
            return -5;
    }

    ev_io_start(EV_DEFAULT, listener_watcher);

    return sockfd;
}

struct Address *
listener_lookup_server_address(const struct Listener *listener,
        const char *hostname) {
    struct Address *new_addr = NULL;
    const struct Address *addr =
        table_lookup_server_address(listener->table, hostname);

    if (addr == NULL)
        addr = listener->fallback_address;

    if (addr == NULL)
        return NULL;

    int port = address_port(addr);

    if (address_is_wildcard(addr)) {
        new_addr = new_address(hostname);
        if (new_addr == NULL) {
            warn("Invalid hostname %s", hostname);
            return NULL;
        }

        if (port != 0)
            address_set_port(new_addr, port);
    } else {
        size_t len = address_len(addr);
        new_addr = malloc(len);
        if (new_addr == NULL)
            return NULL;

        memcpy(new_addr, addr, len);
    }

    if (port == 0)
        address_set_port(new_addr, address_port(listener->address));

    return new_addr;
}

void
print_listener_config(FILE *file, const struct Listener *listener) {
    char address[256];

    fprintf(file, "listener %s {\n",
            display_address(listener->address, address, sizeof(address)));

    if (listener->protocol == PROTOCOL_TLS)
        fprintf(file, "\tprotocol tls\n");
    else
        fprintf(file, "\tprotocol http\n");

    if (listener->table_name)
        fprintf(file, "\ttable %s\n", listener->table_name);

    if (listener->fallback_address)
        fprintf(file, "\tfallback %s\n",
                display_address(listener->fallback_address,
                    address, sizeof(address)));

    fprintf(file, "}\n\n");
}

static void
close_listener(struct ev_loop *loop, struct Listener * listener) {
    ev_io_stop(loop, &listener->watcher);
    close(listener->watcher.fd);
}

void
free_listener(struct Listener *listener) {
    if (listener == NULL)
        return;

    free(listener->address);
    free(listener->fallback_address);
    free(listener->table_name);
    free(listener);
}

void
free_listeners(struct Listener_head *listeners) {
    struct Listener *iter;

    while ((iter = SLIST_FIRST(listeners)) != NULL)
        remove_listener(listeners, iter);
}

static void
accept_cb(struct ev_loop *loop, struct ev_io *w, int revents) {
    struct Listener *listener = (struct Listener *)w->data;

    if (revents & EV_READ)
        accept_connection(listener, loop);
}<|MERGE_RESOLUTION|>--- conflicted
+++ resolved
@@ -251,18 +251,13 @@
         return -4;
     }
 
-<<<<<<< HEAD
 
     int flags = fcntl(sockfd, F_GETFL, 0);
     fcntl(sockfd, F_SETFL, flags | O_NONBLOCK);
 
-    ev_io_init(&listener->rx_watcher, accept_cb, sockfd, EV_READ);
-    listener->rx_watcher.data = listener;
-=======
     struct ev_io *listener_watcher = &listener->watcher;
     ev_io_init(listener_watcher, accept_cb, sockfd, EV_READ);
     listener->watcher.data = listener;
->>>>>>> aef42bd0
     switch (listener->protocol) {
         case PROTOCOL_TLS:
             listener->parse_packet = parse_tls_header;
