--- conflicted
+++ resolved
@@ -280,6 +280,14 @@
     /* Here listener->table and listener->alpn_table may both be null.
      * In that case the default SNI table will be used.
      */
+    if (listener->table_name == NULL && listener->alpn_table_name == NULL) {
+        listener->table = table_lookup(tables, listener->table_name);
+        if (listener->table == NULL) {
+            fprintf(stderr, "Default table not defined\n");
+            return -1;
+        }
+        init_table(listener->table);
+    }
 
     /* If no port was specified on the fallback address, inherit the address
      * from the listening address */
@@ -346,14 +354,9 @@
     if (address_is_wildcard(addr)) {
         new_addr = new_address(name);
         if (new_addr == NULL) {
-<<<<<<< HEAD
             warn("Invalid name %s", name);
-            return NULL;
-=======
-            warn("Invalid hostname %s", hostname);
 
             return listener->fallback_address;
->>>>>>> 8ebaa93e
         }
 
         if (port != 0)
