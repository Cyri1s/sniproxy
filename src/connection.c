--- conflicted
+++ resolved
@@ -385,13 +385,9 @@
 resolve_server_address(struct Connection *con, struct ev_loop *loop) {
     /* TODO avoid extra malloc in listener_lookup_server_address() */
     struct Address *server_address =
-<<<<<<< HEAD
         listener_lookup_server_address(con->listener,
                                        con->pres.name, con->pres.name_size,
                                        con->pres.name_type);
-=======
-        listener_lookup_server_address(con->listener, con->hostname, strlen(con->hostname));
->>>>>>> fd09d611
 
     if (server_address == NULL) {
         abort_connection(con);
